import argparse
import logging
import random
import urllib.request
import urllib.parse
import typing
import os

import ModuleUpdate

ModuleUpdate.update()

from Utils import parse_yaml
from Rom import get_sprite_from_name
from EntranceRandomizer import parse_arguments
from Main import main as ERmain



def main():
    parser = argparse.ArgumentParser(add_help=False)
    parser.add_argument('--multi', default=1, type=lambda value: min(max(int(value), 1), 255))
    multiargs, _ = parser.parse_known_args()

    parser = argparse.ArgumentParser()
    parser.add_argument('--weights',
                        help='Path to the weights file to use for rolling game settings, urls are also valid')
    parser.add_argument('--samesettings', help='Rolls settings per weights file rather than per player',
                        action='store_true')
    parser.add_argument('--seed', help='Define seed number to generate.', type=int)
    parser.add_argument('--multi', default=1, type=lambda value: min(max(int(value), 1), 255))
    parser.add_argument('--teams', default=1, type=lambda value: max(int(value), 1))
    parser.add_argument('--create_spoiler', action='store_true')
    parser.add_argument('--rom')
    parser.add_argument('--enemizercli')
    parser.add_argument('--outputpath')
    parser.add_argument('--race', action='store_true')
    parser.add_argument('--meta', default=None)

    for player in range(1, multiargs.multi + 1):
        parser.add_argument(f'--p{player}', help=argparse.SUPPRESS)
    args = parser.parse_args()

    if args.seed is None:
        random.seed(None)
        seed = random.randint(0, 999999999)
    else:
        seed = args.seed
    random.seed(seed)

    seedname = "M"+(f"{random.randint(0, 999999999)}".zfill(9))
    print(f"Generating mystery for {args.multi} player{'s' if args.multi > 1 else ''}, {seedname} Seed {seed}")

    weights_cache = {}
    if args.weights:
        try:
            weights_cache[args.weights] = get_weights(args.weights)
        except Exception as e:
            raise ValueError(f"File {args.weights} is destroyed. Please fix your yaml.") from e
        print(f"Weights: {args.weights} >> {weights_cache[args.weights]['description']}")
    if args.meta:
        try:
            weights_cache[args.meta] = get_weights(args.meta)
        except Exception as e:
            raise ValueError(f"File {args.meta} is destroyed. Please fix your yaml.") from e
        print(f"Meta: {args.meta} >> {weights_cache[args.meta]['meta_description']}")
        if args.samesettings:
            raise Exception("Cannot mix --samesettings with --meta")

    for player in range(1, args.multi + 1):
        path = getattr(args, f'p{player}')
        if path:
            try:
                if path not in weights_cache:
                    weights_cache[path] = get_weights(path)
                print(f"P{player} Weights: {path} >> {weights_cache[path]['description']}")

            except Exception as e:
                raise ValueError(f"File {path} is destroyed. Please fix your yaml.") from e
    erargs = parse_arguments(['--multi', str(args.multi)])
    erargs.seed = seed
    erargs.name = {x: "" for x in range(1, args.multi + 1)} # only so it can be overwrittin in mystery
    erargs.create_spoiler = args.create_spoiler
    erargs.race = args.race
    erargs.outputname = seedname
    erargs.outputpath = args.outputpath
    erargs.teams = args.teams

    # set up logger
    loglevel = {'error': logging.ERROR, 'info': logging.INFO, 'warning': logging.WARNING, 'debug': logging.DEBUG}[erargs.loglevel]
    logging.basicConfig(format='%(message)s', level=loglevel)

    if args.rom:
        erargs.rom = args.rom

    if args.enemizercli:
        erargs.enemizercli = args.enemizercli

    settings_cache = {k: (roll_settings(v) if args.samesettings else None) for k, v in weights_cache.items()}
<<<<<<< HEAD
    player_path_cache = {}
    for player in range(1, args.multi + 1):
        player_path_cache[player] = getattr(args, f'p{player}') if getattr(args, f'p{player}') else args.weights

    if args.meta:
        for player, path in player_path_cache.items():
            weights_cache[path].setdefault("meta_ignore", [])
        meta_weights = weights_cache[args.meta]
        for key in meta_weights:
            option = get_choice(key, meta_weights)
            if option is not None:
                for player, path in player_path_cache.items():
                    players_meta = weights_cache[path]["meta_ignore"]
                    if key not in players_meta:
                        weights_cache[path][key] = option
                    elif type(players_meta) == dict and option not in players_meta[key]:
                        weights_cache[path][key] = option

=======
>>>>>>> 52982a5e
    for player in range(1, args.multi + 1):
        path = player_path_cache[player]
        if path:
            try:
                settings = settings_cache[path] if settings_cache[path] else roll_settings(weights_cache[path])
                if settings.sprite is not None and not os.path.isfile(settings.sprite) and not get_sprite_from_name(settings.sprite):
                    logging.warning(f"Warning: The chosen sprite, \"{settings.sprite}\", for yaml \"{path}\", does not exist.")
                for k, v in vars(settings).items():
                    if v is not None:
                        getattr(erargs, k)[player] = v
            except Exception as e:
                raise ValueError(f"File {path} is destroyed. Please fix your yaml.") from e
        else:
            raise RuntimeError(f'No weights specified for player {player}')
        if not erargs.name[player]:
            erargs.name[player] = os.path.split(path)[-1].split(".")[0]

    erargs.names = ",".join(erargs.name[i] for i in range(1, args.multi + 1))
    del(erargs.name)

    ERmain(erargs, seed)


def get_weights(path):
    try:
        parsed_url = urllib.parse.urlparse(path)
        if all(parsed_url.scheme, parsed_url.netloc, parsed_url.path):
            with open(path, 'rb') as f:
                yaml = str(f.read(), "utf-8")
    except Exception as e:
        print('Failed to read weights (%s)' % e)
        return

    return parse_yaml(yaml)


def interpret_on_off(value):
    return {"on": True, "off": False}.get(value, value)


def convert_to_on_off(value):
    return {True: "on", False: "off"}.get(value, value)


def get_choice(option, root) -> typing.Any:
    if option not in root:
        return None
    if type(root[option]) is not dict:
        return interpret_on_off(root[option])
    if not root[option]:
        return None
    return interpret_on_off(
        random.choices(list(root[option].keys()), weights=list(map(int, root[option].values())))[0])


<<<<<<< HEAD
def handle_name(name: str):
    return name.strip().replace(' ', '_')


def roll_settings(weights):
    ret = argparse.Namespace()
    ret.name = get_choice('name', weights)
    if ret.name:
        ret.name = handle_name(ret.name)
    glitches_required = get_choice('glitches_required', weights)
    if glitches_required not in ['none', 'no_logic']:
        logging.warning("Only NMG and No Logic supported")
        glitches_required = 'none'
    ret.logic = {None: 'noglitches', 'none': 'noglitches', 'no_logic': 'nologic'}[glitches_required]
=======
    glitches_required = get_choice('glitches_required')
    if glitches_required not in ['none', 'no_logic', 'overworld_glitches']:
        print("Only NMG, OWG and No Logic supported")
        glitches_required = 'none'
    ret.logic = {'none': 'noglitches', 'no_logic': 'nologic', 'overworld_glitches': 'owglitches'}[glitches_required]
>>>>>>> 52982a5e

    # item_placement = get_choice('item_placement')
    # not supported in ER

    dungeon_items = get_choice('dungeon_items', weights)
    if dungeon_items == 'full' or dungeon_items == True:
        dungeon_items = 'mcsb'
    elif dungeon_items == 'standard':
        dungeon_items = ""
    elif not dungeon_items:
        dungeon_items = ""

    ret.mapshuffle = get_choice('map_shuffle', weights) if 'map_shuffle' in weights else 'm' in dungeon_items
    ret.compassshuffle = get_choice('compass_shuffle', weights) if 'compass_shuffle' in weights else 'c' in dungeon_items
    ret.keyshuffle = get_choice('smallkey_shuffle', weights) if 'smallkey_shuffle' in weights else 's' in dungeon_items
    ret.bigkeyshuffle = get_choice('bigkey_shuffle', weights) if 'bigkey_shuffle' in weights else 'b' in dungeon_items

    ret.accessibility = get_choice('accessibility', weights)

    entrance_shuffle = get_choice('entrance_shuffle', weights)
    ret.shuffle = entrance_shuffle if entrance_shuffle != 'none' else 'vanilla'

    goal = get_choice('goals', weights)
    ret.goal = {'ganon': 'ganon',
                'fast_ganon': 'crystals',
                'dungeons': 'dungeons',
                'pedestal': 'pedestal',
                'triforce-hunt': 'triforcehunt'
                }[goal]
    ret.openpyramid = goal == 'fast_ganon'

    ret.crystals_gt = get_choice('tower_open', weights)

    ret.crystals_ganon = get_choice('ganon_open', weights)

    ret.mode = get_choice('world_state', weights)
    if ret.mode == 'retro':
        ret.mode = 'open'
        ret.retro = True

    ret.hints = get_choice('hints', weights)

    ret.swords = {'randomized': 'random',
                  'assured': 'assured',
                  'vanilla': 'vanilla',
                  'swordless': 'swordless'
                  }[get_choice('weapons', weights)]

    ret.difficulty = get_choice('item_pool', weights)

    ret.item_functionality = get_choice('item_functionality', weights)

    ret.shufflebosses = {'none': 'none',
                         'simple': 'basic',
                         'full': 'normal',
                         'random': 'chaos'
                         }[get_choice('boss_shuffle', weights)]

    ret.shuffleenemies = {'none': 'none',
                          'shuffled': 'shuffled',
                          'random': 'chaos'
                          }[get_choice('enemy_shuffle', weights)]

    ret.enemy_damage = {'default': 'default',
                        'shuffled': 'shuffled',
                        'random': 'chaos'
                        }[get_choice('enemy_damage', weights)]

    ret.enemy_health = get_choice('enemy_health', weights)

    ret.shufflepots = get_choice('pot_shuffle', weights)

    ret.beemizer = int(get_choice('beemizer', weights)) if 'beemizer' in weights else 0

    ret.timer = {'none': False,
                 None: False,
                 False: False,
                 'timed': 'timed',
                 'timed_ohko': 'timed-ohko',
                 'ohko': 'ohko',
                 'timed_countdown': 'timed-countdown',
                 'display': 'display'}[get_choice('timer', weights)] if 'timer' in weights.keys() else False

    ret.progressive = convert_to_on_off(get_choice('progressive', weights)) if "progressive" in weights else 'on'
    inventoryweights = weights.get('startinventory', {})
    startitems = []
    for item in inventoryweights.keys():
        itemvalue = get_choice(item, inventoryweights)
        if item.startswith(('Progressive ', 'Small Key ', 'Rupee', 'Piece of Heart', 'Boss Heart Container',
                            'Sanctuary Heart Container', 'Arrow', 'Bombs ', 'Bomb ', 'Bottle')) and isinstance(
                itemvalue, int):
            for i in range(int(itemvalue)):
                startitems.append(item)
        elif itemvalue:
            startitems.append(item)
    if glitches_required in ['no_logic'] and 'Pegasus Boots' not in startitems:
        startitems.append('Pegasus Boots')
    ret.startinventory = ','.join(startitems)

    ret.remote_items = get_choice('remote_items', weights) if 'remote_items' in weights else False

    if 'rom' in weights:
        romweights = weights['rom']
        ret.sprite = get_choice('sprite', romweights)
        ret.disablemusic = get_choice('disablemusic', romweights)
        ret.extendedmsu = get_choice('extendedmsu', romweights)
        ret.quickswap = get_choice('quickswap', romweights)
        ret.fastmenu = get_choice('menuspeed', romweights)
        ret.heartcolor = get_choice('heartcolor', romweights)
        ret.heartbeep = convert_to_on_off(get_choice('heartbeep', romweights))
        ret.ow_palettes = get_choice('ow_palettes', romweights)
        ret.uw_palettes = get_choice('uw_palettes', romweights)

    return ret

if __name__ == '__main__':
    main()<|MERGE_RESOLUTION|>--- conflicted
+++ resolved
@@ -97,7 +97,6 @@
         erargs.enemizercli = args.enemizercli
 
     settings_cache = {k: (roll_settings(v) if args.samesettings else None) for k, v in weights_cache.items()}
-<<<<<<< HEAD
     player_path_cache = {}
     for player in range(1, args.multi + 1):
         player_path_cache[player] = getattr(args, f'p{player}') if getattr(args, f'p{player}') else args.weights
@@ -116,8 +115,6 @@
                     elif type(players_meta) == dict and option not in players_meta[key]:
                         weights_cache[path][key] = option
 
-=======
->>>>>>> 52982a5e
     for player in range(1, args.multi + 1):
         path = player_path_cache[player]
         if path:
@@ -173,7 +170,6 @@
         random.choices(list(root[option].keys()), weights=list(map(int, root[option].values())))[0])
 
 
-<<<<<<< HEAD
 def handle_name(name: str):
     return name.strip().replace(' ', '_')
 
@@ -184,17 +180,10 @@
     if ret.name:
         ret.name = handle_name(ret.name)
     glitches_required = get_choice('glitches_required', weights)
-    if glitches_required not in ['none', 'no_logic']:
-        logging.warning("Only NMG and No Logic supported")
+    if glitches_required not in ['none', 'no_logic', 'overworld_glitches']:
+        logging.warning("Only NMG, OWG and No Logic supported")
         glitches_required = 'none'
-    ret.logic = {None: 'noglitches', 'none': 'noglitches', 'no_logic': 'nologic'}[glitches_required]
-=======
-    glitches_required = get_choice('glitches_required')
-    if glitches_required not in ['none', 'no_logic', 'overworld_glitches']:
-        print("Only NMG, OWG and No Logic supported")
-        glitches_required = 'none'
-    ret.logic = {'none': 'noglitches', 'no_logic': 'nologic', 'overworld_glitches': 'owglitches'}[glitches_required]
->>>>>>> 52982a5e
+    ret.logic = {None: 'noglitches', 'none': 'noglitches', 'no_logic': 'nologic', 'overworld_glitches': 'owglitches'}[glitches_required]
 
     # item_placement = get_choice('item_placement')
     # not supported in ER
