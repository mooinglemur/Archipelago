<<<<<<< HEAD
from .TestContained import load_tests
=======
def load_tests(loader, standard_tests, pattern):
    import os
    import unittest
    from ..TestBase import file_path
    from worlds.AutoWorld import AutoWorldRegister

    suite = unittest.TestSuite()
    suite.addTests(standard_tests)
    folders = [os.path.join(os.path.split(world.__file__)[0], "test")
               for world in AutoWorldRegister.world_types.values()]

    all_tests = [
        test_case for folder in folders if os.path.exists(folder)
        for test_collection in loader.discover(folder, top_level_dir=file_path)
        for test_suite in test_collection
        for test_case in test_suite
    ]

    suite.addTests(sorted(all_tests, key=lambda test: test.__module__))
    return suite
>>>>>>> fa3c1323
<|MERGE_RESOLUTION|>--- conflicted
+++ resolved
@@ -1,6 +1,3 @@
-<<<<<<< HEAD
-from .TestContained import load_tests
-=======
 def load_tests(loader, standard_tests, pattern):
     import os
     import unittest
@@ -20,5 +17,4 @@
     ]
 
     suite.addTests(sorted(all_tests, key=lambda test: test.__module__))
-    return suite
->>>>>>> fa3c1323
+    return suite